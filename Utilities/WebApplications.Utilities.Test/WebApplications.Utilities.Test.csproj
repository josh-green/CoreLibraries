﻿<?xml version="1.0" encoding="utf-8"?>
<Project ToolsVersion="4.0" DefaultTargets="Build" xmlns="http://schemas.microsoft.com/developer/msbuild/2003">
  <PropertyGroup>
    <Configuration Condition=" '$(Configuration)' == '' ">Debug</Configuration>
    <Platform Condition=" '$(Platform)' == '' ">AnyCPU</Platform>
    <ProductVersion>
    </ProductVersion>
    <SchemaVersion>2.0</SchemaVersion>
    <ProjectGuid>{AAC22B8B-D633-4EE5-B1EA-915F0C9BCB46}</ProjectGuid>
    <OutputType>Library</OutputType>
    <AppDesignerFolder>Properties</AppDesignerFolder>
    <RootNamespace>WebApplications.Utilities.Test</RootNamespace>
    <AssemblyName>WebApplications.Utilities.Test</AssemblyName>
    <TargetFrameworkVersion>v4.5</TargetFrameworkVersion>
    <FileAlignment>512</FileAlignment>
    <ProjectTypeGuids>{3AC096D0-A1C2-E12C-1390-A8335801FDAB};{FAE04EC0-301F-11D3-BF4B-00C04F79EFBC}</ProjectTypeGuids>
    <SolutionDir Condition="$(SolutionDir) == '' Or $(SolutionDir) == '*Undefined*'">..\..\WebApplications.Utilities\</SolutionDir>
    <RestorePackages>true</RestorePackages>
    <TargetFrameworkProfile />
  </PropertyGroup>
  <PropertyGroup Condition=" '$(Configuration)|$(Platform)' == 'Debug|AnyCPU' ">
    <DebugSymbols>true</DebugSymbols>
    <DebugType>full</DebugType>
    <Optimize>false</Optimize>
    <OutputPath>bin\Debug\</OutputPath>
    <DefineConstants>TRACE;DEBUG</DefineConstants>
    <ErrorReport>prompt</ErrorReport>
    <WarningLevel>4</WarningLevel>
    <PostSharpSearchPath>..\WebApplications.Utilities.Weavers\bin\Debug</PostSharpSearchPath>
    <AllowUnsafeBlocks>true</AllowUnsafeBlocks>
    <Prefer32Bit>false</Prefer32Bit>
  </PropertyGroup>
  <PropertyGroup Condition=" '$(Configuration)|$(Platform)' == 'Release|AnyCPU' ">
    <DebugType>pdbonly</DebugType>
    <Optimize>true</Optimize>
    <OutputPath>bin\Release\</OutputPath>
    <DefineConstants>TRACE</DefineConstants>
    <ErrorReport>prompt</ErrorReport>
    <WarningLevel>4</WarningLevel>
    <PostSharpSearchPath>..\WebApplications.Utilities.Weavers\bin\Release</PostSharpSearchPath>
    <AllowUnsafeBlocks>true</AllowUnsafeBlocks>
    <Prefer32Bit>false</Prefer32Bit>
  </PropertyGroup>
  <ItemGroup>
    <Reference Include="JetBrains.Annotations">
      <HintPath>..\packages\JetBrains.Annotations.7.0\lib\net45\JetBrains.Annotations.dll</HintPath>
    </Reference>
    <Reference Include="Microsoft.CSharp" />
    <Reference Include="Microsoft.VisualStudio.QualityTools.UnitTestFramework, Version=10.0.0.0, Culture=neutral, PublicKeyToken=b03f5f7f11d50a3a, processorArchitecture=MSIL" />
    <Reference Include="Moq, Version=4.0.10827.0, Culture=neutral, PublicKeyToken=69f491c39445e920, processorArchitecture=MSIL">
      <HintPath>..\packages\Moq.4.0.10827\lib\NET40\Moq.dll</HintPath>
    </Reference>
    <Reference Include="PresentationCore" />
    <Reference Include="PresentationFramework" />
    <Reference Include="System" />
    <Reference Include="System.Configuration" />
    <Reference Include="System.Core">
      <RequiredTargetFramework>3.5</RequiredTargetFramework>
    </Reference>
    <Reference Include="System.Data" />
    <Reference Include="System.Data.DataSetExtensions" />
    <Reference Include="System.Data.Linq" />
    <Reference Include="System.Runtime.Caching" />
    <Reference Include="System.Xml" />
    <Reference Include="System.Xml.Linq" />
<<<<<<< HEAD
    <Reference Include="WebApplications.Testing">
      <HintPath>..\packages\WebApplications.Testing.2.0.4639.30097\lib\net45\WebApplications.Testing.dll</HintPath>
=======
    <Reference Include="WebApplications.Testing, Version=1.1.4627.22918, Culture=neutral, PublicKeyToken=79e554fb3bf55370, processorArchitecture=MSIL">
      <SpecificVersion>False</SpecificVersion>
      <HintPath>..\packages\WebApplications.Testing.1.1.4627.22918\lib\net40\WebApplications.Testing.dll</HintPath>
>>>>>>> a81ec790
    </Reference>
  </ItemGroup>
  <ItemGroup>
    <CodeAnalysisDependentAssemblyPaths Condition=" '$(VS100COMNTOOLS)' != '' " Include="$(VS100COMNTOOLS)..\IDE\PrivateAssemblies">
      <Visible>False</Visible>
    </CodeAnalysisDependentAssemblyPaths>
  </ItemGroup>
  <ItemGroup>
    <Compile Include="Caching\ConcurrentLookupTests.cs" />
    <Compile Include="Caching\CyclicConcurrentQueueTests.cs" />
    <Compile Include="Configuration\ConfigurationElementCollectionTests.cs" />
    <Compile Include="Configuration\ConfigurationElementTests.cs" />
    <Compile Include="Configuration\ConfigurationSectionAttributeTests.cs" />
    <Compile Include="Configuration\ConfigurationSectionTests.cs" />
    <Compile Include="Configuration\ConfigurationTestBase.cs" />
    <Compile Include="Configuration\ConstructorConfigurationElementTests.cs" />
    <Compile Include="Configuration\ParameterCollectionTests.cs" />
    <Compile Include="Configuration\ParameterElementTests.cs" />
    <Compile Include="DebuggingExtensionsTests.cs" />
    <Compile Include="Extensions\ArraySplitTests.cs" />
    <Compile Include="Extensions\EqualityFunctionsTests.cs" />
    <Compile Include="Extensions\GetObjectsByIdTests.cs" />
    <Compile Include="Extensions\MiscellaneousExtensionsTests.cs" />
    <Compile Include="Extensions\ToJSONTests.cs" />
    <Compile Include="Extensions\TopologicalSortTests.cs" />
    <Compile Include="Extensions\TruncateTests.cs" />
    <Compile Include="FinancialsTests.cs" />
    <Compile Include="Location\LatLngTests.cs" />
    <Compile Include="Ranges\DateRangeTests.cs" />
    <Compile Include="Ranges\DateTimeTests.cs" />
    <Compile Include="Ranges\DecimalRangeTests.cs" />
    <Compile Include="Ranges\DoubleRangeTests.cs" />
    <Compile Include="Ranges\FinancialRangeTests.cs" />
    <Compile Include="Ranges\IntRangeTests.cs" />
    <Compile Include="Ranges\LongRangeTests.cs" />
    <Compile Include="Ranges\RangeTests.cs" />
    <Compile Include="Ranges\ShortRangeTests.cs" />
    <Compile Include="Reflect\ExtendedTypeTests.cs" />
    <Compile Include="SingletonTests.cs" />
    <Compile Include="TestCacheQueue.cs" />
    <Compile Include="TestCombGuid.cs" />
    <Compile Include="TestComparer.cs" />
    <Compile Include="Properties\AssemblyInfo.cs" />
    <Compile Include="TestCacheDictionary.cs" />
    <Compile Include="TestConfiguration.cs" />
    <Compile Include="TestCulture.cs" />
    <Compile Include="TestDeterministic.cs" />
    <Compile Include="TestExtendedEnum.cs" />
    <Compile Include="TestHashing.cs" />
    <Compile Include="TestCyclicConcurrentQueue.cs" />
    <Compile Include="TestPowerShell.cs" />
    <Compile Include="TestRange.cs" />
    <Compile Include="Reflect\ReflectionTests.cs" />
    <Compile Include="TestSQLExtensions.cs" />
    <Compile Include="TestTaskExtensions.cs" />
    <Compile Include="TestWeak.cs" />
    <Compile Include="Enumerations\TriStateTests.cs" />
    <Compile Include="TupleExtensionsTests.cs" />
    <Compile Include="UtilitiesTestBase.cs" />
  </ItemGroup>
  <ItemGroup>
    <ProjectReference Include="..\WebApplications.Utilities.csproj">
      <Project>{2931C698-6123-49BC-81FD-F72A4C1415EA}</Project>
      <Name>WebApplications.Utilities</Name>
    </ProjectReference>
    <ProjectReference Include="..\WebApplications.Utilities.PowerShell\WebApplications.Utilities.PowerShell.csproj">
      <Project>{FDF4F262-B182-49DB-9A39-6D487EA058FD}</Project>
      <Name>WebApplications.Utilities.PowerShell</Name>
    </ProjectReference>
  </ItemGroup>
  <ItemGroup>
    <EmbeddedResource Include="Schema.xml">
      <SubType>Designer</SubType>
      <Generator>MSBuild:Compile</Generator>
    </EmbeddedResource>
  </ItemGroup>
  <ItemGroup>
    <Content Include="TestDatabase.sdf">
      <CopyToOutputDirectory>Always</CopyToOutputDirectory>
    </Content>
  </ItemGroup>
  <ItemGroup>
    <None Include="App.config">
      <SubType>Designer</SubType>
    </None>
    <None Include="packages.config" />
  </ItemGroup>
  <ItemGroup />
  <Import Project="$(MSBuildBinPath)\Microsoft.CSharp.targets" />
  <Import Project="$(SolutionDir)\.nuget\nuget.targets" />
  <!-- To modify your build process, add your task inside one of the targets below and uncomment it. 
       Other similar extension points exist, see Microsoft.Common.targets.
  <Target Name="BeforeBuild">
  </Target>
  <Target Name="AfterBuild">
  </Target>
  -->
</Project><|MERGE_RESOLUTION|>--- conflicted
+++ resolved
@@ -1,171 +1,166 @@
-﻿<?xml version="1.0" encoding="utf-8"?>
-<Project ToolsVersion="4.0" DefaultTargets="Build" xmlns="http://schemas.microsoft.com/developer/msbuild/2003">
-  <PropertyGroup>
-    <Configuration Condition=" '$(Configuration)' == '' ">Debug</Configuration>
-    <Platform Condition=" '$(Platform)' == '' ">AnyCPU</Platform>
-    <ProductVersion>
-    </ProductVersion>
-    <SchemaVersion>2.0</SchemaVersion>
-    <ProjectGuid>{AAC22B8B-D633-4EE5-B1EA-915F0C9BCB46}</ProjectGuid>
-    <OutputType>Library</OutputType>
-    <AppDesignerFolder>Properties</AppDesignerFolder>
-    <RootNamespace>WebApplications.Utilities.Test</RootNamespace>
-    <AssemblyName>WebApplications.Utilities.Test</AssemblyName>
-    <TargetFrameworkVersion>v4.5</TargetFrameworkVersion>
-    <FileAlignment>512</FileAlignment>
-    <ProjectTypeGuids>{3AC096D0-A1C2-E12C-1390-A8335801FDAB};{FAE04EC0-301F-11D3-BF4B-00C04F79EFBC}</ProjectTypeGuids>
-    <SolutionDir Condition="$(SolutionDir) == '' Or $(SolutionDir) == '*Undefined*'">..\..\WebApplications.Utilities\</SolutionDir>
-    <RestorePackages>true</RestorePackages>
-    <TargetFrameworkProfile />
-  </PropertyGroup>
-  <PropertyGroup Condition=" '$(Configuration)|$(Platform)' == 'Debug|AnyCPU' ">
-    <DebugSymbols>true</DebugSymbols>
-    <DebugType>full</DebugType>
-    <Optimize>false</Optimize>
-    <OutputPath>bin\Debug\</OutputPath>
-    <DefineConstants>TRACE;DEBUG</DefineConstants>
-    <ErrorReport>prompt</ErrorReport>
-    <WarningLevel>4</WarningLevel>
-    <PostSharpSearchPath>..\WebApplications.Utilities.Weavers\bin\Debug</PostSharpSearchPath>
-    <AllowUnsafeBlocks>true</AllowUnsafeBlocks>
-    <Prefer32Bit>false</Prefer32Bit>
-  </PropertyGroup>
-  <PropertyGroup Condition=" '$(Configuration)|$(Platform)' == 'Release|AnyCPU' ">
-    <DebugType>pdbonly</DebugType>
-    <Optimize>true</Optimize>
-    <OutputPath>bin\Release\</OutputPath>
-    <DefineConstants>TRACE</DefineConstants>
-    <ErrorReport>prompt</ErrorReport>
-    <WarningLevel>4</WarningLevel>
-    <PostSharpSearchPath>..\WebApplications.Utilities.Weavers\bin\Release</PostSharpSearchPath>
-    <AllowUnsafeBlocks>true</AllowUnsafeBlocks>
-    <Prefer32Bit>false</Prefer32Bit>
-  </PropertyGroup>
-  <ItemGroup>
-    <Reference Include="JetBrains.Annotations">
-      <HintPath>..\packages\JetBrains.Annotations.7.0\lib\net45\JetBrains.Annotations.dll</HintPath>
-    </Reference>
-    <Reference Include="Microsoft.CSharp" />
-    <Reference Include="Microsoft.VisualStudio.QualityTools.UnitTestFramework, Version=10.0.0.0, Culture=neutral, PublicKeyToken=b03f5f7f11d50a3a, processorArchitecture=MSIL" />
-    <Reference Include="Moq, Version=4.0.10827.0, Culture=neutral, PublicKeyToken=69f491c39445e920, processorArchitecture=MSIL">
-      <HintPath>..\packages\Moq.4.0.10827\lib\NET40\Moq.dll</HintPath>
-    </Reference>
-    <Reference Include="PresentationCore" />
-    <Reference Include="PresentationFramework" />
-    <Reference Include="System" />
-    <Reference Include="System.Configuration" />
-    <Reference Include="System.Core">
-      <RequiredTargetFramework>3.5</RequiredTargetFramework>
-    </Reference>
-    <Reference Include="System.Data" />
-    <Reference Include="System.Data.DataSetExtensions" />
-    <Reference Include="System.Data.Linq" />
-    <Reference Include="System.Runtime.Caching" />
-    <Reference Include="System.Xml" />
-    <Reference Include="System.Xml.Linq" />
-<<<<<<< HEAD
-    <Reference Include="WebApplications.Testing">
-      <HintPath>..\packages\WebApplications.Testing.2.0.4639.30097\lib\net45\WebApplications.Testing.dll</HintPath>
-=======
-    <Reference Include="WebApplications.Testing, Version=1.1.4627.22918, Culture=neutral, PublicKeyToken=79e554fb3bf55370, processorArchitecture=MSIL">
-      <SpecificVersion>False</SpecificVersion>
-      <HintPath>..\packages\WebApplications.Testing.1.1.4627.22918\lib\net40\WebApplications.Testing.dll</HintPath>
->>>>>>> a81ec790
-    </Reference>
-  </ItemGroup>
-  <ItemGroup>
-    <CodeAnalysisDependentAssemblyPaths Condition=" '$(VS100COMNTOOLS)' != '' " Include="$(VS100COMNTOOLS)..\IDE\PrivateAssemblies">
-      <Visible>False</Visible>
-    </CodeAnalysisDependentAssemblyPaths>
-  </ItemGroup>
-  <ItemGroup>
-    <Compile Include="Caching\ConcurrentLookupTests.cs" />
-    <Compile Include="Caching\CyclicConcurrentQueueTests.cs" />
-    <Compile Include="Configuration\ConfigurationElementCollectionTests.cs" />
-    <Compile Include="Configuration\ConfigurationElementTests.cs" />
-    <Compile Include="Configuration\ConfigurationSectionAttributeTests.cs" />
-    <Compile Include="Configuration\ConfigurationSectionTests.cs" />
-    <Compile Include="Configuration\ConfigurationTestBase.cs" />
-    <Compile Include="Configuration\ConstructorConfigurationElementTests.cs" />
-    <Compile Include="Configuration\ParameterCollectionTests.cs" />
-    <Compile Include="Configuration\ParameterElementTests.cs" />
-    <Compile Include="DebuggingExtensionsTests.cs" />
-    <Compile Include="Extensions\ArraySplitTests.cs" />
-    <Compile Include="Extensions\EqualityFunctionsTests.cs" />
-    <Compile Include="Extensions\GetObjectsByIdTests.cs" />
-    <Compile Include="Extensions\MiscellaneousExtensionsTests.cs" />
-    <Compile Include="Extensions\ToJSONTests.cs" />
-    <Compile Include="Extensions\TopologicalSortTests.cs" />
-    <Compile Include="Extensions\TruncateTests.cs" />
-    <Compile Include="FinancialsTests.cs" />
-    <Compile Include="Location\LatLngTests.cs" />
-    <Compile Include="Ranges\DateRangeTests.cs" />
-    <Compile Include="Ranges\DateTimeTests.cs" />
-    <Compile Include="Ranges\DecimalRangeTests.cs" />
-    <Compile Include="Ranges\DoubleRangeTests.cs" />
-    <Compile Include="Ranges\FinancialRangeTests.cs" />
-    <Compile Include="Ranges\IntRangeTests.cs" />
-    <Compile Include="Ranges\LongRangeTests.cs" />
-    <Compile Include="Ranges\RangeTests.cs" />
-    <Compile Include="Ranges\ShortRangeTests.cs" />
-    <Compile Include="Reflect\ExtendedTypeTests.cs" />
-    <Compile Include="SingletonTests.cs" />
-    <Compile Include="TestCacheQueue.cs" />
-    <Compile Include="TestCombGuid.cs" />
-    <Compile Include="TestComparer.cs" />
-    <Compile Include="Properties\AssemblyInfo.cs" />
-    <Compile Include="TestCacheDictionary.cs" />
-    <Compile Include="TestConfiguration.cs" />
-    <Compile Include="TestCulture.cs" />
-    <Compile Include="TestDeterministic.cs" />
-    <Compile Include="TestExtendedEnum.cs" />
-    <Compile Include="TestHashing.cs" />
-    <Compile Include="TestCyclicConcurrentQueue.cs" />
-    <Compile Include="TestPowerShell.cs" />
-    <Compile Include="TestRange.cs" />
-    <Compile Include="Reflect\ReflectionTests.cs" />
-    <Compile Include="TestSQLExtensions.cs" />
-    <Compile Include="TestTaskExtensions.cs" />
-    <Compile Include="TestWeak.cs" />
-    <Compile Include="Enumerations\TriStateTests.cs" />
-    <Compile Include="TupleExtensionsTests.cs" />
-    <Compile Include="UtilitiesTestBase.cs" />
-  </ItemGroup>
-  <ItemGroup>
-    <ProjectReference Include="..\WebApplications.Utilities.csproj">
-      <Project>{2931C698-6123-49BC-81FD-F72A4C1415EA}</Project>
-      <Name>WebApplications.Utilities</Name>
-    </ProjectReference>
-    <ProjectReference Include="..\WebApplications.Utilities.PowerShell\WebApplications.Utilities.PowerShell.csproj">
-      <Project>{FDF4F262-B182-49DB-9A39-6D487EA058FD}</Project>
-      <Name>WebApplications.Utilities.PowerShell</Name>
-    </ProjectReference>
-  </ItemGroup>
-  <ItemGroup>
-    <EmbeddedResource Include="Schema.xml">
-      <SubType>Designer</SubType>
-      <Generator>MSBuild:Compile</Generator>
-    </EmbeddedResource>
-  </ItemGroup>
-  <ItemGroup>
-    <Content Include="TestDatabase.sdf">
-      <CopyToOutputDirectory>Always</CopyToOutputDirectory>
-    </Content>
-  </ItemGroup>
-  <ItemGroup>
-    <None Include="App.config">
-      <SubType>Designer</SubType>
-    </None>
-    <None Include="packages.config" />
-  </ItemGroup>
-  <ItemGroup />
-  <Import Project="$(MSBuildBinPath)\Microsoft.CSharp.targets" />
-  <Import Project="$(SolutionDir)\.nuget\nuget.targets" />
-  <!-- To modify your build process, add your task inside one of the targets below and uncomment it. 
-       Other similar extension points exist, see Microsoft.Common.targets.
-  <Target Name="BeforeBuild">
-  </Target>
-  <Target Name="AfterBuild">
-  </Target>
-  -->
+﻿<?xml version="1.0" encoding="utf-8"?>
+<Project ToolsVersion="4.0" DefaultTargets="Build" xmlns="http://schemas.microsoft.com/developer/msbuild/2003">
+  <PropertyGroup>
+    <Configuration Condition=" '$(Configuration)' == '' ">Debug</Configuration>
+    <Platform Condition=" '$(Platform)' == '' ">AnyCPU</Platform>
+    <ProductVersion>
+    </ProductVersion>
+    <SchemaVersion>2.0</SchemaVersion>
+    <ProjectGuid>{AAC22B8B-D633-4EE5-B1EA-915F0C9BCB46}</ProjectGuid>
+    <OutputType>Library</OutputType>
+    <AppDesignerFolder>Properties</AppDesignerFolder>
+    <RootNamespace>WebApplications.Utilities.Test</RootNamespace>
+    <AssemblyName>WebApplications.Utilities.Test</AssemblyName>
+    <TargetFrameworkVersion>v4.5</TargetFrameworkVersion>
+    <FileAlignment>512</FileAlignment>
+    <ProjectTypeGuids>{3AC096D0-A1C2-E12C-1390-A8335801FDAB};{FAE04EC0-301F-11D3-BF4B-00C04F79EFBC}</ProjectTypeGuids>
+    <SolutionDir Condition="$(SolutionDir) == '' Or $(SolutionDir) == '*Undefined*'">..\..\WebApplications.Utilities\</SolutionDir>
+    <RestorePackages>true</RestorePackages>
+    <TargetFrameworkProfile />
+  </PropertyGroup>
+  <PropertyGroup Condition=" '$(Configuration)|$(Platform)' == 'Debug|AnyCPU' ">
+    <DebugSymbols>true</DebugSymbols>
+    <DebugType>full</DebugType>
+    <Optimize>false</Optimize>
+    <OutputPath>bin\Debug\</OutputPath>
+    <DefineConstants>TRACE;DEBUG</DefineConstants>
+    <ErrorReport>prompt</ErrorReport>
+    <WarningLevel>4</WarningLevel>
+    <PostSharpSearchPath>..\WebApplications.Utilities.Weavers\bin\Debug</PostSharpSearchPath>
+    <AllowUnsafeBlocks>true</AllowUnsafeBlocks>
+    <Prefer32Bit>false</Prefer32Bit>
+  </PropertyGroup>
+  <PropertyGroup Condition=" '$(Configuration)|$(Platform)' == 'Release|AnyCPU' ">
+    <DebugType>pdbonly</DebugType>
+    <Optimize>true</Optimize>
+    <OutputPath>bin\Release\</OutputPath>
+    <DefineConstants>TRACE</DefineConstants>
+    <ErrorReport>prompt</ErrorReport>
+    <WarningLevel>4</WarningLevel>
+    <PostSharpSearchPath>..\WebApplications.Utilities.Weavers\bin\Release</PostSharpSearchPath>
+    <AllowUnsafeBlocks>true</AllowUnsafeBlocks>
+    <Prefer32Bit>false</Prefer32Bit>
+  </PropertyGroup>
+  <ItemGroup>
+    <Reference Include="JetBrains.Annotations">
+      <HintPath>..\packages\JetBrains.Annotations.7.0\lib\net45\JetBrains.Annotations.dll</HintPath>
+    </Reference>
+    <Reference Include="Microsoft.CSharp" />
+    <Reference Include="Microsoft.VisualStudio.QualityTools.UnitTestFramework, Version=10.0.0.0, Culture=neutral, PublicKeyToken=b03f5f7f11d50a3a, processorArchitecture=MSIL" />
+    <Reference Include="Moq, Version=4.0.10827.0, Culture=neutral, PublicKeyToken=69f491c39445e920, processorArchitecture=MSIL">
+      <HintPath>..\packages\Moq.4.0.10827\lib\NET40\Moq.dll</HintPath>
+    </Reference>
+    <Reference Include="PresentationCore" />
+    <Reference Include="PresentationFramework" />
+    <Reference Include="System" />
+    <Reference Include="System.Configuration" />
+    <Reference Include="System.Core">
+      <RequiredTargetFramework>3.5</RequiredTargetFramework>
+    </Reference>
+    <Reference Include="System.Data" />
+    <Reference Include="System.Data.DataSetExtensions" />
+    <Reference Include="System.Data.Linq" />
+    <Reference Include="System.Runtime.Caching" />
+    <Reference Include="System.Xml" />
+    <Reference Include="System.Xml.Linq" />
+    <Reference Include="WebApplications.Testing, Version=1.1.4627.22918, Culture=neutral, PublicKeyToken=79e554fb3bf55370, processorArchitecture=MSIL">
+      <SpecificVersion>False</SpecificVersion>
+      <HintPath>..\packages\WebApplications.Testing.1.1.4627.22918\lib\net40\WebApplications.Testing.dll</HintPath>
+    </Reference>
+  </ItemGroup>
+  <ItemGroup>
+    <CodeAnalysisDependentAssemblyPaths Condition=" '$(VS100COMNTOOLS)' != '' " Include="$(VS100COMNTOOLS)..\IDE\PrivateAssemblies">
+      <Visible>False</Visible>
+    </CodeAnalysisDependentAssemblyPaths>
+  </ItemGroup>
+  <ItemGroup>
+    <Compile Include="Caching\ConcurrentLookupTests.cs" />
+    <Compile Include="Caching\CyclicConcurrentQueueTests.cs" />
+    <Compile Include="Configuration\ConfigurationElementCollectionTests.cs" />
+    <Compile Include="Configuration\ConfigurationElementTests.cs" />
+    <Compile Include="Configuration\ConfigurationSectionAttributeTests.cs" />
+    <Compile Include="Configuration\ConfigurationSectionTests.cs" />
+    <Compile Include="Configuration\ConfigurationTestBase.cs" />
+    <Compile Include="Configuration\ConstructorConfigurationElementTests.cs" />
+    <Compile Include="Configuration\ParameterCollectionTests.cs" />
+    <Compile Include="Configuration\ParameterElementTests.cs" />
+    <Compile Include="DebuggingExtensionsTests.cs" />
+    <Compile Include="Extensions\ArraySplitTests.cs" />
+    <Compile Include="Extensions\EqualityFunctionsTests.cs" />
+    <Compile Include="Extensions\GetObjectsByIdTests.cs" />
+    <Compile Include="Extensions\MiscellaneousExtensionsTests.cs" />
+    <Compile Include="Extensions\ToJSONTests.cs" />
+    <Compile Include="Extensions\TopologicalSortTests.cs" />
+    <Compile Include="Extensions\TruncateTests.cs" />
+    <Compile Include="FinancialsTests.cs" />
+    <Compile Include="Location\LatLngTests.cs" />
+    <Compile Include="Ranges\DateRangeTests.cs" />
+    <Compile Include="Ranges\DateTimeTests.cs" />
+    <Compile Include="Ranges\DecimalRangeTests.cs" />
+    <Compile Include="Ranges\DoubleRangeTests.cs" />
+    <Compile Include="Ranges\FinancialRangeTests.cs" />
+    <Compile Include="Ranges\IntRangeTests.cs" />
+    <Compile Include="Ranges\LongRangeTests.cs" />
+    <Compile Include="Ranges\RangeTests.cs" />
+    <Compile Include="Ranges\ShortRangeTests.cs" />
+    <Compile Include="Reflect\ExtendedTypeTests.cs" />
+    <Compile Include="SingletonTests.cs" />
+    <Compile Include="TestCacheQueue.cs" />
+    <Compile Include="TestCombGuid.cs" />
+    <Compile Include="TestComparer.cs" />
+    <Compile Include="Properties\AssemblyInfo.cs" />
+    <Compile Include="TestCacheDictionary.cs" />
+    <Compile Include="TestConfiguration.cs" />
+    <Compile Include="TestCulture.cs" />
+    <Compile Include="TestDeterministic.cs" />
+    <Compile Include="TestExtendedEnum.cs" />
+    <Compile Include="TestHashing.cs" />
+    <Compile Include="TestCyclicConcurrentQueue.cs" />
+    <Compile Include="TestPowerShell.cs" />
+    <Compile Include="TestRange.cs" />
+    <Compile Include="Reflect\ReflectionTests.cs" />
+    <Compile Include="TestSQLExtensions.cs" />
+    <Compile Include="TestTaskExtensions.cs" />
+    <Compile Include="TestWeak.cs" />
+    <Compile Include="Enumerations\TriStateTests.cs" />
+    <Compile Include="TupleExtensionsTests.cs" />
+    <Compile Include="UtilitiesTestBase.cs" />
+  </ItemGroup>
+  <ItemGroup>
+    <ProjectReference Include="..\WebApplications.Utilities.csproj">
+      <Project>{2931C698-6123-49BC-81FD-F72A4C1415EA}</Project>
+      <Name>WebApplications.Utilities</Name>
+    </ProjectReference>
+    <ProjectReference Include="..\WebApplications.Utilities.PowerShell\WebApplications.Utilities.PowerShell.csproj">
+      <Project>{FDF4F262-B182-49DB-9A39-6D487EA058FD}</Project>
+      <Name>WebApplications.Utilities.PowerShell</Name>
+    </ProjectReference>
+  </ItemGroup>
+  <ItemGroup>
+    <EmbeddedResource Include="Schema.xml">
+      <SubType>Designer</SubType>
+      <Generator>MSBuild:Compile</Generator>
+    </EmbeddedResource>
+  </ItemGroup>
+  <ItemGroup>
+    <Content Include="TestDatabase.sdf">
+      <CopyToOutputDirectory>Always</CopyToOutputDirectory>
+    </Content>
+  </ItemGroup>
+  <ItemGroup>
+    <None Include="App.config">
+      <SubType>Designer</SubType>
+    </None>
+    <None Include="packages.config" />
+  </ItemGroup>
+  <ItemGroup />
+  <Import Project="$(MSBuildBinPath)\Microsoft.CSharp.targets" />
+  <Import Project="$(SolutionDir)\.nuget\nuget.targets" />
+  <!-- To modify your build process, add your task inside one of the targets below and uncomment it. 
+       Other similar extension points exist, see Microsoft.Common.targets.
+  <Target Name="BeforeBuild">
+  </Target>
+  <Target Name="AfterBuild">
+  </Target>
+  -->
 </Project>